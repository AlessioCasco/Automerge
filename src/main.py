#!/usr/bin/env python3

import argparse
import json
import time
import re
import requests
from rich.console import Console


def main():
    """
    main
    """
    try:
        # Init parser for the arguments
        parser = argparse.ArgumentParser(
            prog="Automerge",
            description="Github PR auto-merger",
            epilog="Thanks for flying automerge")
        parser.add_argument(
            "--config_file",
            type=str,
            default="./config.json",
            help="JSON file holding the GitHub access token, default is ./config.json")
        # ToDo: Add force option to force all PRs to be planned no matter if there are diffs
        # parser.add_argument(
        #     '--force',
        #     action='store_true',
        #     default=True,
        #     help='Forces all PRs to be planned no matter if there where diffs previously')
        parser.add_argument(
            "--approve_all",
            action="store_true",
            default=False,
            help="Approves all PRs that match the filters in the config")
        args = parser.parse_args()

        # Read JSON config file
        config_file = read_config(args.config_file)

        # Extract info from config
        # GitHub Access token
        access_token = use_config(config_file, "access_token")
        # Owner of the repo
        owner = use_config(config_file, "owner")
        # GitHub user that this script impersonates
        github_user = use_config(config_file, "github_user")
        # List of repos to check
        repos = use_config(config_file, "repos")
        # filters used to match the PR we want to manage
        filters = use_config(config_file, "filters")

        # base_repos_url = f"https://api.github.com/repos/{owner}/{REPO}/"
        base_repos_url = f"https://api.github.com/repos/{owner}/"

        headers = {
            "Authorization": f"Bearer {access_token}",
            "Accept": "application/vnd.github+json",
            "X-GitHub-Api-Version": "2022-11-28"
        }

        all_pulls = get_pull_requests(
            base_repos_url, repos, headers, filters)

        if args.approve_all:
            print("Only Approving Now")
            approve_all_prs(headers, all_pulls, github_user)
            raise SystemExit(0)

        # return (list_no_comments, list_with_diffs, list_no_changes, list_error)
        pr_list_no_comments, pr_with_diffs, pr_list_no_changes, pr_list_error = create_pr_lists(
            all_pulls, headers)

        if pr_list_no_changes:
            print("\nMerging what's possible\n")
            merge_pull_req(pr_list_no_changes, github_user, headers)

        if pr_with_diffs:
            print("\nUnlocking PR\n")
            comment_pull_req(pr_with_diffs, "atlantis unlock",
                            headers, False)
            # ToDo: Wait untill atlantis sends the comment, confirming the PR is unlocked.
            time.sleep(4)
            comment_pull_req(pr_with_diffs, "This PR will be ignored by automerge",
                            headers, False)
            set_label_to_pull_request(pr_with_diffs, "automerge_ignore", headers)

        if pr_list_no_comments or pr_list_error:
            print("\n\nCommenting to plan PRs\n")
            comment_pull_req(
                pr_list_no_comments +
                pr_list_error,
                "atlantis plan",
                headers)

        print("\nAll done, exiting\n")

    except KeyboardInterrupt:
        print("\n\nExiting by user request.\n")


def read_config(config_file: str):
    """_summary_

    Gets config from JSON file
    :param config_file: location of the config file
    :type config_file: str
    :return: dict of the config file
    """

    try:
        with open(config_file, "r", encoding="utf-8") as f:
            print(f"Attempting to open config file in {config_file}\n")
            config = json.load(f)
            f.close()
            return config

    except OSError as exc:
        raise OSError(
            f"Error reading config file at {config_file}. {exc}"
        ) from exc


def use_config(config: dict, key: str):
    """_summary_

    :param config: Config dict
    :type config: dict
    :param key: key to extract from the config
    :type key: str
    """
    try:
        return config[key]

    except KeyError:
        print(f'Error reading key "{key}" from config')
        raise SystemExit(1)


def get_pull_requests(
        base_repo_url: str,
        repos: list,
        headers: dict,
        filters: list):
    """
    Returns all pull requests that match the filter in the title
    :param base_repos_url: The base URL for the repo: is: https://api.github.com/repos/octocat
    :type base_repos_url: str
    :param repos: List of repos to check
    :type repos: list
    :param headers: Headers used in the API calls
    :type headers: dict
    :param filters: Regex used to filter out pull requests titles
    :type filters: list
    :raises SystemExit: _description_
    :return: _description_
    :rtype: _type_
    """
    dependency_prs = []

    # Check that we have at least one filter
    if not filters:
        print("No filters to match, please provide at least one, exiting")
        raise SystemExit(1)

    for repo in repos:
        pr_url = base_repo_url + repo + "/pulls?per_page=100"

        print(f"Fetching all PR\'s from {repo}")

        response = requests.get(pr_url, headers=headers, timeout=10)
        if response.status_code != 200:
            print(
                f"Failed to get pull request. \n Status code: {response.status_code} \n Reason: {json.loads(response.text)}")
            raise SystemExit(1)

        pull_requests = json.loads(response.text)

<<<<<<< HEAD
        # Filter pull requests that start with "[DEPENDENCIES]..."
        # ToDo: Move to regex
        # https://github.com/AlessioCasco/automerge/issues/10
=======
        # Filter pull requests by title"
>>>>>>> b16c26f1
        for pr in pull_requests:
            for filter in filters:
                if re.match(filter, pr["title"]):
                    dependency_prs.append(pr)

    print("All pull requests fetched\n")
    return dependency_prs


def update_branch(pull_req_list: list, headers: dict):
    """
    Updates a branch
    :param pull_req_list: A list of pull requests taken from the API
    :type pull_req_list: list
    :param headers: Headers used in the API calls
    :type headers: dict
    :raises SystemExit: _description_
    """

    for pull_req in pull_req_list:
        update_url = pull_req["url"] + "/update-branch"
        print(f"Updating PR Number: {pull_req['number']} in repo {pull_req['head']['repo']['name']}")

        response = requests.put(update_url, headers=headers, timeout=10)
        if response.status_code != 202:
            print(
                f"Failed to update branch in pull request {pull_req['number']} in repo {pull_req['head']['repo']['name']} \n Status code: {response.status_code} \n Reason: {json.loads(response.text)}")
            raise SystemExit(1)


# ToDo: Add label automerge_wont_touch for all PR's with diffs or no projects planned
# Ignore all the ones with this label
# https://docs.github.com/en/rest/issues/labels?apiVersion=2022-11-28
def create_pr_lists(all_pull_req: list, headers: dict):
    """
    Returns a list of PRs base on some parameters
    :param all_pull_req: A list of pull requests taken from the API
    :type all_pull_req: list
    :param headers: Headers used in the API calls
    :type headers: dict
    :raises SystemExit: _description_
    :return: _description_
    :rtype: _type_
    """

    regexp_pr_diff = re.compile(
        r"Plan: [0-9]* to add, [0-9]* to change, [0-9]* to destroy.|Changes to Outputs")
    regexp_pr_no_changes = re.compile(
        r"No changes. Your infrastructure matches the configuration|Apply complete!")
    regexp_pr_ignore = re.compile(
        r"This PR will be ignored by automerge")
    regexp_pr_error = re.compile(
        r"Plan Error|Plan Failed|Continued plan output from previous comment.|via the Atlantis UI|All Atlantis locks for this PR have been unlocked and plans discarded|Renovate will not automatically rebase this PR|Apply Failed|Apply Error")
    regexp_pr_still_working = re.compile(r"atlantis plan|atlantis apply")
    regexp_pr_no_project = re.compile(r"Ran Plan for 0 projects")

    list_no_comments = []
    list_with_diffs = []
    list_no_changes = []
    list_error = []

    for pull_req in all_pull_req:

        comments_url = pull_req["issue_url"] + "/comments?per_page=100"
        response = requests.get(comments_url, headers=headers, timeout=10)
        if response.status_code != 200:
            print(
                f"Failed to fetch comments from pull request {pull_req['number']} in repo {pull_req['head']['repo']['name']} \n Status code: {response.status_code} \n Reason: {json.loads(response.text)}")
            raise SystemExit(1)
        pull_request_comments = json.loads(response.text)

        # Check if the PRs last comment is "No changes. Your infrastructure
        # matches the configuration"
        if not pull_request_comments:
            list_no_comments.append(pull_req)
            print(f"PR {pull_req['number']} in repo {pull_req['head']['repo']['name']}: No Comments, new pr.")
            continue
        if regexp_pr_diff.search(pull_request_comments[-1]["body"]):
            list_with_diffs.append(pull_req)
            print(f"PR {pull_req['number']} in repo {pull_req['head']['repo']['name']}: There are diffs.")
            continue
        if regexp_pr_error.search(pull_request_comments[-1]["body"]):
            list_error.append(pull_req)
            print(
                f"PR {pull_req['number']} in repo {pull_req['head']['repo']['name']}: Has errors.")
            continue
        if regexp_pr_no_changes.search(pull_request_comments[-1]["body"]):
            list_no_changes.append(pull_req)
            print(
                f"PR {pull_req['number']} in repo {pull_req['head']['repo']['name']}: No changes.")
            continue
        if regexp_pr_still_working.search(pull_request_comments[-1]["body"]):
            print(
                f"PR {pull_req['number']} in repo {pull_req['head']['repo']['name']}: Atlantis is still working here, ignoring this PR for now.")
            continue
        if regexp_pr_ignore.search(pull_request_comments[-1]["body"]):
            print(
                f"PR {pull_req['number']} in repo {pull_req['head']['repo']['name']}: Will be ignored, there are diffs")
            continue
        if regexp_pr_no_project.search(pull_request_comments[-1]["body"]):
            print(
                f"PR {pull_req['number']} in repo {pull_req['head']['repo']['name']}: Will be ignored, 0 projects planned, usually due to modules update or no file changed, check and close them yourself please")
            set_label_to_pull_request([pull_req], "automerge_no_project", headers)
            continue

        print(
            f"PR {pull_req['number']} in repo {pull_req['head']['repo']['name']}: *** Not match, please check why!!!***")

    return (list_no_comments, list_with_diffs, list_no_changes, list_error)

def approve_all_prs(headers, all_pulls, github_user):
    """
    Approves all not approved PRs matching the filters from the config
    """
    approved = False
    for pr in all_pulls:
        if not is_approved(pr["url"], github_user, headers):
            approve(pr["url"], headers)
            approved = True

    if approved:
        print("All completed")
    else:
        print("Nothing to be approved")

def comment_pull_req(
    pull_req: list,
    comment: str,
    headers: dict,
    update: bool = True,
):
    """
    Writes a comment in the PR
    :param pull_req: Pull request taken from the API
    :type pull_req: list
    :param comment: Comment string to write as comment
    :type comment: str
    :param headers: Headers used in the API calls
    :type headers: dict
    :param update: instructs if we want to update the branch before commenting, defaults to True
    :type update: bool, optional

    """

    console = Console()
    comment = {
        "body": comment
    }

    for pr in pull_req:
        pr_url_4_comments = pr["comments_url"]

        skip_pr = False

        if update:
            mergeable_state = get_mergeable_state(pr["url"], headers)
            print(f"\n*** PR {pr['number']} ***\n")

            # # setting a timer for the mergeable state
            timeout = time.time() + 60 * 2  # 2 min should be enough
            with console.status("[bold green]Waiting for mergeable state to return..."):
                while mergeable_state == "unknown":
                    mergeable_state = get_mergeable_state(pr["url"], headers)
                    if time.time() > timeout:
                        skip_pr = True
                        print("Timeout expired, moving on...")
                        break
                    time.sleep(1)

            if skip_pr:
                print(
                    f"PR {pr['number']}: Timeout expired waiting for state to be green at step 1, skipping")
                continue

            if mergeable_state == "behind":
                print(f"PR {pr['number']} is behind, updating branch")
                update_branch([pr], headers)

            # ToDo: wait at most 2 min then exit
            with console.status("[bold green]Waiting for all checks to pass..."):
                while mergeable_state != "blocked":
                    mergeable_state = get_mergeable_state(pr["url"], headers)
                    if time.time() > timeout:
                        skip_pr = True
                        print("Timeout expired, moving on...")
                        break
                    # ToDo: sometimes we see a race condition where the plan comment gets the following error:
                    # The default workspace at path . is currently locked by another command that is running for this pull request.
                    # Wait until the previous command is complete and try
                    # again.

                    time.sleep(4)

            if skip_pr:
                print(
                    f"PR {pr['number']}: Timeout expired waiting for state to be green at step 2, skipping")
                continue

        response = requests.post(
            pr_url_4_comments,
            json=comment,
            headers=headers,
            timeout=10)
        if response.status_code != 201:
            print(
                f"Failed to add comment to pull request {pr['number']} \n Status code: {response.status_code} \n Reason: {json.loads(response.text)}")

        print(f"PR {pr['number']} Commented")

def set_label_to_pull_request(pull_req: list, label: str, headers: dict):
    """
    Sets a label to a PR
    :param pull_req: Pull request taken from the API
    :type pull_req: list
    :param label: Label to set
    :type label: str
    :param headers: Headers used in the API calls
    :type headers: dict
    """

    for pr in pull_req:
        label_url = pr["issue_url"] + "/labels"

        response = requests.post(
            label_url,
            json=[label],
            headers=headers,
            timeout=10
        )

        if response.status_code != 200:
            print(
                f"Failed to set label {label} to pull request {pr['number']} \n Status code: {response.status_code} \n Reason: {json.loads(response.text)}")

        print(f"PR {pr['number']} Label set")

def get_mergeable_state(url: str, headers: dict):
    """
    Returns the mergeable state of the PR
    :param url: URL to use for the API call
    :type url: str
    :param headers: Headers used in the API calls
    :type headers: dict
    :return: _description_
    :rtype: _type_
    """

    response = requests.get(url, headers=headers, timeout=10)
    if response.status_code != 200:
        print(
            f"Failed to get info for pull request \n Status code: {response.status_code} \n Reason: {json.loads(response.text)}")
    mergeable_state = json.loads(response.text)["mergeable_state"]
    return mergeable_state

def is_approved(url: str, github_user: str, headers: dict):
    """
    Checks if PR is approved already
    :param url: URL to use for the API call
    :type url: str
    :param headers: Headers used in the API calls
    :type headers: dict
    :return: _description_
    :rtype: _type_
    """

    response = requests.get(url + "/reviews", headers=headers, timeout=10)
    if response.status_code != 200:
        print(
            f"Failed to get check if pull request is approved \n Status code: {response.status_code} \n Reason: {json.loads(response.text)}")


    for pr in json.loads(response.text):
        # Checking only if our user approves it
        if pr["user"]["login"] == github_user:
            if pr["state"] == "APPROVED":
                return True
            return False


def approve(url: str, headers: dict):
    """
    Approves PR's
    :param url: URL to use for the API call
    :type url: str
    :param headers: Headers used in the API calls
    :type headers: dict
    :raises SystemExit: _description_
    """

    response = requests.post(
        url + "/reviews",
        headers=headers,
        json={"event": "APPROVE"},
        timeout=10
    )

    if response.status_code != 200:
        print(
            f"Failed to approve pull request \n Status code: {response.status_code} \n Reason: {json.loads(response.text)}")
        raise SystemExit(1)
    print("PR Approved")


def merge_pull_req(pull_req: list, github_user, headers: dict):
    """
    Merges PR
    :param pull_req: Pull request taken from the API
    :type pull_req: list
    :param headers: Headers used in the API calls
    :type headers: dict
    :raises SystemExit: _description_
    """

    console = Console()

    for pr in pull_req:
        skip_pr = False

        mergeable_state = get_mergeable_state(pr["url"], headers)
        print(f"\n*** PR {pr['number']} ***\n")

        # # setting a timer for the mergeable state
        timeout = time.time() + 60 * 2  # 2 min should be enough
        with console.status("[bold green]Waiting for mergeable state to return..."):
            while mergeable_state == "unknown":
                mergeable_state = get_mergeable_state(pr["url"], headers)
                if time.time() > timeout:
                    skip_pr = True
                    print("Timeout expired, moving on...")
                    break
                time.sleep(1)

        if skip_pr:
            print(
                f"PR {pr['number']}: Timeout expired waiting for state to be green, skipping")
            continue

        if mergeable_state == "behind":
            print(f"PR {pr['number']} is behind, updating branch")
            update_branch([pr], headers)

        if not is_approved(pr["url"], github_user, headers):
            print(f"PR {pr['number']} Needs approving...")
            approve(pr["url"], headers)
        else:
            print(f"PR {pr['number']} Approved already")

        timeout = time.time() + 60 * 2  # 2 min should be enough
        with console.status("[bold green]Waiting for checks to pass..."):
            while mergeable_state != "clean":
                mergeable_state = get_mergeable_state(pr["url"], headers)
                if time.time() > timeout:
                    skip_pr = True
                    print("Timeout expired, moving on...")
                    break
                time.sleep(1)

        if skip_pr:
            print(
                f"PR {pr['number']}: Timeout expired waiting for state to be green, skipping")
            continue

        print(f"PR {pr['number']} merging now")
        response = requests.put(
            pr["url"] +
            "/merge",
            headers=headers,
            json={"merge_method": "squash"},
            timeout=10
        )

        if response.status_code != 200:
            print(
                f"Failed to merge pull request {pr['number']} \n Status code: {response.status_code} \n Reason: {json.loads(response.text)}")
            raise SystemExit(1)

        print(f"PR {pr['number']} merged!")


if __name__ == "__main__":
    main()<|MERGE_RESOLUTION|>--- conflicted
+++ resolved
@@ -177,13 +177,7 @@
 
         pull_requests = json.loads(response.text)
 
-<<<<<<< HEAD
-        # Filter pull requests that start with "[DEPENDENCIES]..."
-        # ToDo: Move to regex
-        # https://github.com/AlessioCasco/automerge/issues/10
-=======
         # Filter pull requests by title"
->>>>>>> b16c26f1
         for pr in pull_requests:
             for filter in filters:
                 if re.match(filter, pr["title"]):
